--- conflicted
+++ resolved
@@ -39,12 +39,9 @@
 django-environ = "^0.9.0"
 sentry-sdk = "^1.14.0"
 django-csp = "^3.7"
-<<<<<<< HEAD
 redis = "^4.4.2"
 django-rq = "^2.6.0"
-=======
 gunicorn = "^20.1.0"
->>>>>>> e1b2c7d3
 
 [tool.poetry.dev-dependencies]
 black = "^23.1.0"
