--- conflicted
+++ resolved
@@ -49,11 +49,8 @@
 django-tailwind = "^3.5.0"
 django-ratelimit = "^4.0.0"
 twitterapi = "^2.8.2"
-<<<<<<< HEAD
 django-htmx = "^1.14.0"
-=======
 django-ses = "^3.4.1"
->>>>>>> a622fb8c
 
 [tool.poetry.group.dev.dependencies]
 black = "^23.1.0"
