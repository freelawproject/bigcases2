--- conflicted
+++ resolved
@@ -13,37 +13,16 @@
     :return: A FilingWebhookEvent object that was updated.
     """
     filing_webhook_event = FilingWebhookEvent.objects.get(pk=fwe_pk)
-<<<<<<< HEAD
-    
+
     if not filing_webhook_event.docket_id:
         return filing_webhook_event
-    
+
     try:
         subscription = Subscription.objects.get(
             cl_docket_id=filing_webhook_event.docket_id
-=======
-    if filing_webhook_event.docket_id:
-        try:
-            subscription = Subscription.objects.get(
-                cl_docket_id=filing_webhook_event.docket_id
-            )
-        except Subscription.DoesNotExist:
-            # We don't know why we got this webhook event. Ignore it.
-            filing_webhook_event.status = FilingWebhookEvent.FAILED
-            filing_webhook_event.save()
-            return filing_webhook_event
-
-        filing_webhook_event.subscription = subscription
-        filing_webhook_event.save()
-
-        message = MASTODON_POST_TEMPLATE.format(
-            docket=subscription.docket_name,
-            desc=filing_webhook_event.description,
-            pdf_link=filing_webhook_event.cl_pdf_or_pacer_url,
-            docket_link=filing_webhook_event.cl_docket_url,
->>>>>>> 79273e4f
         )
     except Subscription.DoesNotExist:
+        # We don't know why we got this webhook event. Ignore it.
         filing_webhook_event.status = FilingWebhookEvent.FAILED
         filing_webhook_event.save()
         return filing_webhook_event
@@ -67,3 +46,5 @@
         object_id=api_post_id,
         text=message,
     )
+
+    return filing_webhook_event