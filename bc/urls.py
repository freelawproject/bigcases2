from django.contrib import admin
from django.urls import include, path

urlpatterns = [
    path("admin/", admin.site.urls),
    path("", include("bc.web.urls")),
<<<<<<< HEAD
    path("", include("bc.core.urls")),
=======
    path("", include("bc.channel.urls")),
    path("", include("bc.subscription.urls")),
>>>>>>> 42372531
]<|MERGE_RESOLUTION|>--- conflicted
+++ resolved
@@ -4,10 +4,7 @@
 urlpatterns = [
     path("admin/", admin.site.urls),
     path("", include("bc.web.urls")),
-<<<<<<< HEAD
     path("", include("bc.core.urls")),
-=======
     path("", include("bc.channel.urls")),
     path("", include("bc.subscription.urls")),
->>>>>>> 42372531
 ]